--- conflicted
+++ resolved
@@ -1,454 +1,448 @@
-<!DOCTYPE html>
-<html lang="en">
-<head>
-    <meta charset="UTF-8">
-    <meta name="viewport" content="width=device-width, initial-scale=1.0">
-    <link rel="stylesheet" href="styles.css">
-    <link rel="stylesheet" href="https://fonts.googleapis.com/css?family=Lora&display=swap">
-
-    <title>Every Season is Beerable</title>
-    <style>
-        body {
-            cursor: url('https://github.com/shobashu/ChatChuiPT.github.io/raw/master/beer_cursor.cur'), auto;
-        }
-
-    </style>
-</head>
-<body>
-    <div class="header">
-        <h1>Every Season is Beerable</h1>
-        <hr class="horizontal-bar">
-        <p class="subtitle">A study about season variability in beer popularity</p>
-    </div>
-
-    <div class="introduction">
-        <p>
-            Imagine being on vacation, near the beach, with a group of friends enjoying the sun diving into the sea. 
-            In your hand, you hold a beer to accompany this sunset. What kind of beer is it? There is a high chance 
-            that your answer is: ‘a light blonde refreshing beer obviously!’. Summer makes us crave a lighter blond beer,  
-            while winter is a season for brown beers, high on alcohol to warm us up. 
-            But … is everyone thinking like you do ? What do people all over the world think ?  Is it a stereotype? 
-            Is this idea verifiable via statistics? That is what we want to explore in our analysis.<br>
-            
-            Many websites exist where people can give their opinion on the beer they tasted : 
-            RateBeer and BeerAdvocate are two of the main popular ones. 
-            Analyzing the evolution of parameters such as the given grade or the number of ratings could offer 
-            valuable insights into the seasonal trends of various beer styles. 
-            Which website should be considered? Let’s examine the country distribution of the two websites:
-
-        </p>
-    </div>
-
-    
-    <h2 class="map-title">Distribution of Ratings in the World</h2>
-
-    <div class="container">
-        <div class="iframe-container">
-            <iframe src="html_files/map_ba.html" width="100%" height="400"></iframe>
-            <h3 class="map-title">BeerAdvocate</h3>
-        </div>
-        <div class="iframe-container">
-            <iframe src="html_files/map_rb.html" width="100%" height="400"></iframe>
-            <h3 class="map-title">RateBeer</h3>
-        </div>
-    </div>
-
-    <div class="intro-end">
-        <p>
-            As displayed by the map, BeerAdvocate seems to be very popular in the US, while the distribution of the number of ratings in the countries in RateBeer is wider. Therefore, RateBeer data are more representative of the worldwide beer tastes and will be the only data used to try to identify seasonal trends. Data from 01-01-2003 to 01-01-2017 are considered.
-        </p>
-    </div>
-
-    <div class="paragraph-1">
-        <h2 class="paragraph-1-title">Which characteristics display seasonal trends?</h2>
-        <p>
-            RateBeer dataset offers insights on the beer ratings of the website between 2000 and 2016.
-            Among the most rated beer styles on RateBeer, 
-            we retrieve 3 beer styles that catches our attention and might be interesting to explore:
-            <ul>
-                <li>IPA: the most rated beer style on the website</li>
-                <li>Pilsener: among the 20 most rated beer styles, known to be fresh blond light beers</li>
-                <li>Belgian Strong Ale: among the 20 most rated beer styles, known to be dark strong beers</li>
-            </ul> 
-        </p>
-    </div>
-
-    <div class="paragraph-1">
-        <p>
-            Considering these three characters: 'The Famous, the Cool, and the Strong,' one would particularly 
-            anticipate observing summer trends for Pilsener and winter trends for Belgian Strong Ale.
-            What could show that these beer styles are seasonal or not? 
-
-            The RateBeer dataset notably provides the ratings given by the users. The user provides an overall grade 
-            for the tasted beer, but also a grade for the aroma, palate, taste, appearance of the beer, and the mean of 
-            all these grades gives the rating. These 6 characteristics can be grouped together and considered as ‘user specific’. 
-            It can be supposed that a beer receives different ratings depending on when it is consumed—whether in winter or summer.: 
-            <br>
-            <br>
-
-            <strong>‘User specific characteristics':</strong>
-
-        </p>
-    </div>
-
-    <div class="plot-container">
-        <div class="iframe-plot-container" style="width: 60%;">
-            <h3 class="map-title">Standardized scores for IPA (RateBeer) from 2003 to 2016</h3>
-            <iframe src="html_files/ipa_scores_plot.html" width="100%" height="300"></iframe>
-        </div>
-        <div class="iframe-plot-container" style="width: 60%;">
-            <h3 class="map-title">Standardized scores for Pilsener (RateBeer) from 2003 to 2016</h3>
-            <iframe src="html_files/pilsener_scores_plot.html" width="100%" height="300"></iframe>
-        </div>
-        <div class="iframe-plot-container" style="width: 60%;">
-            <h3 class="map-title">Standardized scores for Belgian Strong Ale (RateBeer) from 2003 to 2016</h3>
-            <iframe src="html_files/belgian_strong_ale_scores_plot.html" width="100%" height="300"></iframe>
-        </div>
-            <p>
-                Trends from the evolution of criteria over time are not evident for any of the three beer styles.
-                What about the STL plot ?
-            </p>
-        <div class="iframe-plot-container" style="width: 60%;">
-            <h3 class="map-title">STL plot on standardized overall score of IPAs from 2003 to 2016</h3>
-            <iframe src="html_files/overall_stl_plot_IPA.html" width="100%" height="300"></iframe>
-        </div>
-    </div>
-
-    
-    <div class="paragraph-1">
-        <p>
-            Unfortunately, the residuals show the same amplitude as the ‘seasonal’ part of the plots, for each of the characteristics and each of the beer styles. Well, the users do not feel a beer differently depending on the season. Should we give up? Not yet.<br><br><br>
-
-            <strong>Normalised number of ratings</strong>
-            <br><br>
-            Indeed, it could be supposed that Pilsener gets more ratings during the summer and Belgian Strong Ale during the winter. Assuming that people rate during the same period when they drink the beer, variation in the number of ratings could be representative of variation in beer consumption. 
-            In order not to be influenced by the global evolution of ratings on the website, let’s consider the normalized number of ratings for these 3 beer styles (Note: for the following plots, we only display the evolution from 01-01-2010 to 01-01-2017, as it is easier to visualize.):
-        </p>
-    </div>
-
-    <div class="plot-container-col">
-        <div class="iframe-plot-container-col" style="width: 60%;">
-            <h3 class="map-title">Normalized number of ratings for IPA (RateBeer) from 2010 to 2016</h3>
-            <iframe src="html_files/norm_nbr_ratings_ipa.html" width="100%" height="300"></iframe>
-        </div>
-        <div class="iframe-plot-container-col" style="width: 60%;">
-            <h3 class="map-title">Normalized number of ratings for Pilsener (RateBeer) from 2010 to 2016</h3>
-            <iframe src="html_files/norm_nbr_ratings_pils.html" width="100%" height="300"></iframe>
-        </div>
-        <div class="iframe-plot-container-col" style="width: 60%;">
-            <h3 class="map-title">Normalized number of ratings for Belgian Strong Ale (RateBeer) from 2010 to 2016</h3>
-            <iframe src="html_files/norm_nbr_ratings_bsa.html" width="100%" height="300"></iframe>
-        </div>
-        <div class="iframe-plot-container-col" style="width: 60%;">
-            <h3 class="map-title">STL plot of the normalized number of ratings for Belgian Strong Ale (RateBeer) from 2010 to 2016</h3>
-            <iframe src="html_files/norm_nbr_ratings_bsa_STL.html" width="100%" height="300"></iframe>
-        </div>
-    </div>
-
-    <div class="paragraph-1">
-        <p>
-            Remarkably clear trends emerge! Based on the inference that ratings mirror consumption, Pilsener appears to be more consumed during the summer, while Belgian Strong Ale is favored during the winter! Interestingly, a recurring trend with IPAs is observed, although it's not as pronounced as with the other two styles. From February to August (roughly spring and summer), there's a rise in consumption, followed by a dip between September and January (autumn and winter). This pattern suggests that even if a beer style isn't expected to be seasonal, its popularity might still be influenced by the time of year.
-            But why? What makes Pilsener a good beer for the summer? Why do people gradually turn away from IPA from autumn onwards, until spring returns?
-
-            One might consider exploring the reasons behind these specific seasonal patterns.
-        </p>
-    </div>
-
-    <div class="paragraph-1">
-        <h2 class="paragraph-1-title">Which caracteristic explains beer seasonality?</h2>
-        <h3 class="paragraph-small-title">Alcohol degree (ABV)</h3>
-        <p>
-            Could these variations be influenced by differences in alcohol content? 
-            Let's find out together !
-        </p>
-    </div>
-
-    <div class="plot-container-row" style="margin: 0 15%;">
-        <div class="image-plot-container-row" style="width: 60%;">
-            <h3 class="map-title">Histogram of the distribution of Alcohol by Volume for IPA, Pilsener and Belgian Strong Ale beer style(RateBeer)</h3>
-            <iframe src="html_files/ABV_3beerstyle_norm_plot.html" width="100%" height="300"></iframe>
-        </div>
-        <div class="image-plot-container-row" style="width: 60%;">
-            <h3 class="map-title">Boxplot of the distribution of Alcohol by Volume for IPA, Pilsener and Belgian Strong Ale beer style(RateBeer)</h3>
-            <iframe src="html_files/ABV_3beerstyle_boxplot.html" width="100%" height="300"></iframe>
-        </div>
-    </div>
-
-    <div class="paragraph-1">
-        <p>
-            Pilsener, with clear trends in summer are the lighter beers, while Belgian Strong Ale, showing peaks in winter, are stronger. IPA’s alcohol degrees are in the middle, consistent with the more spread and less brutal trend.
-
-            Are lighter beers more commonly consumed in the summer, while stronger beers are preferred in winter?
-            Let’s split the whole dataset into two categories: light beers and strong beers, and see if the number of ratings is periodic and thus depends on the season. 
-            But wait. What is considered as a light or strong beer ? Let’s focus on the distribution of alcohol degree among beers chosen:
-        </p>
-    </div>
-
-    <div class="plot-container-col">
-        <div class="iframe-plot-container-col" style="width: 60%;">
-            <h3 class="map-title">Histogram of the distribution of Alcohol by Volume for all beers(RateBeer)</h3>
-            <iframe src="html_files/ABV_allbeers_histo.html" width="100%" height="300"></iframe>
-        </div>
-    </div>
-
-    <div class="paragraph-1">
-        <p>
-            With this information, the definition of 2 new characters becomes possible:
-            <ul>
-                <li>Light beers: all the beers whose ABV is strictly inferior to 5</li>
-                <li>Strong beers: all the beers whose ABV is superior to 8</li>
-            </ul> 
-        </p>
-    </div>
-
-    <div class="paragraph-1">
-        <p>
-            As before, the objective is to observe the evolution of the normalized number of ratings to identify potential seasonal trends. Additionally, it is essential to evaluate whether there exists a statistical difference between the normalized number of ratings in the summer and winter for both beer categories
-        </p>
-    </div>
-
-    <div class="plot-container-row" style="margin: 0 15%;">
-        <div class="image-plot-container-row" style="width: 60%;">
-            <h3 class="plot-title">Light Beers normalized number of ratings : Seasonal Trends</h3>
-            <iframe src="html_files/normalized_nb_ratings_stl_plot_light.html" width="100%" height="300"></iframe>
-        </div>
-        <div class="image-plot-container-row" style="width: 60%;">
-            <h3 class="plot-title">Light Beers normalized number of ratings : Box plot winter vs summer</h3>
-            <iframe src="html_files/boxplot_light_beers.html" width="100%" height="300"></iframe>
-        </div>
-    </div>
-
-    <div class="plot-container-row" style="margin: 0 15%;">
-        <div class="image-plot-container-row" style="width: 60%;">
-            <h3 class="plot-title">Strong Beers normalized number of ratings : Seasonal Trends</h3>
-            <iframe src="html_files/norm_nbr_ratings_strong_beers_STL.html" width="100%" height="300"></iframe>
-        </div>
-        <div class="image-plot-container-row" style="width: 60%;">
-            <h3 class="plot-title">Strong Beers normalized number of ratings : Box plot winter vs summer</h3>
-            <iframe src="html_files/boxplot_strong_beers.html" width="100%" height="300"></iframe>
-        </div>
-    </div>
-
-    <div class="paragraph-1">
-        <p>
-            As expected, there is a clear tendency for light beers during the summer and strong beers during the winter. Moreover, the difference of normalized number of ratings is statistically significant !
-
-            However, is alcohol content the only determinant of beer choice during a season? Picture this: it's December, and cold outside. We step into a bar to order a beer. Tired from the semester, seeking the perfect brew for comfort. 
-
-            The alcohol degree is probably not the only thing that will influence the choice of beer. For example, a preference might lean towards a brown, dark beer rather than a pale one! Alternatively, a preference might be for a bitter beer over a sweet, mild one!
-        </p>
-    </div>
-
-    <div class="paragraph-1">
-        <h3 class="paragraph-small-title">Color (SRM) and Bitterness (IBU)</h3>
-        <p>
-            Well, let’s see if beers with different colors or bitterness are drunk at different seasons: <br>
-            - The most common value used (in the US at least) to measure beer’s color is the Standard Reference Method,
-            or SRM scale for short. Globally, a low SRM value corresponds to a pale beer, while a high SRM value corresponds
-            to dark beers.<br>
-            - To measure bitterness, the International Bitterness Unit (IBU) is widely accepted as the standard. Mild beers typically 
-            have a low IBU, while, conversely, bitter beers tend to have a higher IBU.<br><br>
-
-            Unfortunately, it was too difficult to categorize these characteristics due to the different names used for each site.
-
-            Therefore, an alternative method was chosen: The beer styles were provided to chatGPT, and it was asked to provide a range for the SRM and IBU. A table with ranges for both values and each beer style was given and the mean of the range was computed to obtain a single value. In the end, tables with estimated values for SRM and IBU were obtained.
-
-            As before, for each characteristics we can split our data into two parts:
-            <ul>
-                <li>Pale beers vs Dark beers</li>
-                <li>Mild beers vs Bitter beers</li>
-            </ul> 
-        </p>
-    </div>
-
-    <div class="paragraph-1">
-        <p>
-            To determine what qualifies as a pale, dark, mild, or bitter beer, it's imperative to examine the distribution of the data and make decisions on how to split the data accordingly : 
-        </p>
-    </div>
-
-    <div class="plot-container-row" style="margin: 0 15%;">
-        <div class="image-plot-container-row" style="width: 60%;">
-            <h3 class="map-title">Histogram of the distribution of SRM values for all beers(RateBeer)</h3>
-            <iframe src="html_files/SRM_allbeers_histo.html" width="100%" height="300"></iframe>
-        </div>
-        <div class="image-plot-container-row" style="width: 60%;">
-            <h3 class="map-title">Histogram of the distribution of IBU values for all beers(RateBeer)</h3>
-            <iframe src="html_files/IBU_allbeers_histo.html" width="100%" height="300"></iframe>
-        </div>
-    </div>
-
-    <div class="paragraph-1">
-        <p>
-            Considering these distributions, the following choices will be made:
-            <ul>
-                <li>Pale Beers: SRM &lt;= 10</li>
-                <li>Dark Beers: SRM &gt;= 25</li>
-                <li>Mild Beers: IBU &lt; 30</li>
-                <li>Bitter Beers: IBU &gt; 30</li>
-            </ul> 
-        </p>
-    </div>
-
-    <div class="paragraph-1">
-        <p>
-            Examining if seasonal trends can be identified:
-        </p>
-    </div>
-
-    <div class="plot-container-row" style="margin: 0 15%;">
-        <div class="image-plot-container-row" style="width: 60%;">
-            <h3 class="plot-title">Pale Beers normalized number of ratings : Seasonal Trends</h3>
-            <iframe src="html_files/norm_nbr_ratings_pale_beers_STL.html" height="300"></iframe>
-        </div>
-        <div class="image-plot-container-row" style="width: 60%;">
-            <h3 class="plot-title">Pale Beers normalized number of ratings : Box plot winter vs summer</h3>
-            <iframe src="html_files/boxplot_pale_beers.html" height="300"></iframe>
-        </div>
-    </div>
-
-
-
-    <div class="plot-container-row" style="margin: 0 15%;">
-        <div class="image-plot-container-row" style="width: 60%;">
-            <h3 class="plot-title">Dark normalized number of ratings : Seasonal Trends</h3>
-            <iframe src="html_files/norm_nbr_ratings_dark_beers_STL.html" width="100%" height="300"></iframe>
-        </div>
-        <div class="image-plot-container-row" style="width: 60%;">
-            <h3 class="plot-title">Dark Beers normalized number of ratings : Box plot winter vs summer</h3>
-            <iframe src="html_files/boxplot_dark_beers.html" width="100%" height="300"></iframe>
-        </div>
-    </div>
-
-    <div class="plot-container-row" style="margin: 0 15%;">
-        <div class="image-plot-container-row" style="width: 60%;">
-            <h3 class="plot-title">Mild Beers normalized number of ratings : Seasonal Trends</h3>
-            <iframe src="html_files/norm_nbr_ratings_mild_beers_STL.html" width="100%" height="300"></iframe>
-        </div>
-        <div class="image-plot-container-row" style="width: 60%;">
-            <h3 class="plot-title">Mild Beers normalized number of ratings : Box plot winter vs summer</h3>
-            <iframe src="html_files/boxplot_mild_beers.html" width="100%" height="300"></iframe>
-        </div>
-    </div>
-
-    <div class="plot-container-row" style="margin: 0 15%;">
-        <div class="image-plot-container-row" style="width: 60%;">
-            <h3 class="plot-title">Bitter Beers normalized number of ratings : Seasonal Trends</h3>
-            <iframe src="html_files/norm_nbr_ratings_bitter_beers_STL.html" width="100%" height="300"></iframe>
-        </div>
-        <div class="image-plot-container-row" style="width: 60%;">
-            <h3 class="plot-title">Bitter Beers normalized number of ratings : Box plot winter vs summer</h3>
-            <iframe src="html_files/boxplot_bitter_beers.html" width="100%" height="300"></iframe>
-        </div>
-    </div>
-
-    <div class="paragraph-1">
-        <p>
-            Very interesting! Combining all the information, it can be concluded that during the summer, the most rated (and possibly consumed) beers tend to be light, pale, and mild, whereas during the winter, the preference shifts towards strong, dark, and bitter beers. 
-            
-            However, reviewing the beer list, one might notice that maybe pale beers are often lighter than dark ones. Similarly, strong beers tend to be more bitter compared to lighter ones. Is there any correlation between these factors that could explain the similarity in their tendencies?
-         </p>
-    </div>
-
-    <div class="paragraph-1">
-        <h2 class="paragraph-1-title">Is their a correlation between ABV, SRM and IBU?</h2>
-        <p>
-            Statistically, the 3 characteristics ABV, SRM, and IBU could simply be correlated:
-        </p>
-    </div>
-
-    <div class="plot-container">
-        <div class="iframe-plot-container" style="width: 60%;">
-            <iframe src="html_files/output.png" width="100%" height="300px"></iframe>
-        </div>
-    </div>
-    <div class="paragraph-1">
-        <p>
-            Indeed, there is a moderate correlation between these 3 factors. Light beers are more likely to be pale and mild, while dark beers have more chance to be dark and bitter. We see that bitterness and alcohol degree are the most correlated characteristics. 
-            In this analysis, the exploration delved into the seasonality of various beer styles and the reasons behind these periodic trends. We're thirsty now!
-        </p>
-    </div>
-    
-
-    <script src='https://cdnjs.cloudflare.com/ajax/libs/mathjax/2.7.4/MathJax.js?config=default'></script>
-    <div class="paragraph-1">
-        <h2 class="paragraph-1-title">Can we estimate a seasonality metrics per beer style ?</h2>
-        <p>
-<<<<<<< HEAD
-            For each beer style, we calculate the seasonality metrics, defined by:<br>
-            $$100\frac{std(\text{seasonality}) - std(\text{residuals})}{\text{normalized number of ratings}}\cdot \text{peak month}_{-1 \text{ if winter, } +1 \text{ if summer}}^{0 \text{ otherwise}}$$
-=======
-            Now, the goal is to determine which style is the most seasonal, meaning which beer style is truly specific to a season. To achieve this, a seasonality degree was computed to quantify the seasonality of each beer style for winter and summer. This degree is first calculated for each chosen year, and the mean for every year provides the overall seasonality degree. The more likely a beer style is consumed during summer, the higher its seasonality degree will be along the positive y-axis.  The more likely a beer style is consumed during winter, the higher its seasonality degree will be along the negative y-axis. The resulting ranking is as follows:
->>>>>>> 5246674f
-        </p>
-
-        <div class="plot-container">
-            <div class="iframe-plot-container" style="width: 100%;">
-                <iframe src="html_files/seasonal_beers.html" width="100%" height="300px"></iframe>
-            </div>
-            <div class="iframe-plot-container" style="width: 100%;">
-                <iframe src="html_files/seasonal_beers_box_plot.html" width="100%" height="300px"></iframe>
-            </div>
-        </div>
-
-        <p>
-            We end up we a list of beer styles that are the most seasonal for the winter or for the summer.
-            The results are quite coherent with our prior analysis.
-            We can see that the <strong>English Strong Ale</strong> is the most seasonal beer of summer and the <strong>Old Ale</strong> the most seasonal beer style of winter.
-        </p>
-
-        <p>
-            When looking at the box plot above, we can clearly see a distinction in the standardized ABV of the summer oriented beers compared with the winter oriented beers style.
-            A winter beer style will tend to a higher ABV than a summer beer style.
-        </p>
-    </div>
-
-<<<<<<< HEAD
-    <div class="paragraph-1">
-        <h2 class="paragraph-1-title">Is there an influence on the location in the seasonality ?</h2>
-        <p>
-            For obvious reasons, the southern hemisphere will have seasons shifted by 6 months relatively to the northern hemisphere. Throughout all the prior analysis, we omitted the effect of the location on the rating itself.
-            In this part, we will focus on one beer that is more suited for summer: <strong>Pale Lager</strong>. 
-        </p>
-
-        <p>
-            In the plot below, we can see the <strong>Europe</strong> and <strong>North America</strong> ratings tends to reach their highest number in summer, as expected.
-            However, when looking at the <strong>Oceania</strong> plot, we see that the ratings tends to reach their highest number shifted by 6 months.
-        </p>
-
-        <p>
-            This gives us more confidence about the hypothesis that the <strong>Pale Lager</strong> is more often consummed during hot seasons (summer in northern europe) than cold seasons.
-        </p>
-
-        <div class="plot-container">
-            <div class="iframe-plot-container" style="width: 100%;">
-                <iframe src="html_files/pale_lager.html" width="100%"></iframe>
-            </div>
-        </div>
-
-        <p>
-            This result however also shows that we should have taken into the location of the rating when analyzing it.
-            However, when comparing the proportion of ratings from the southern hemisphere to the northern hemisphere, we realized the effect was really negligeable (in the case of the <strong>Pale Lager</strong>, there are 25 times less ratings from Oceania than from Europe and North America)
-        </p>
-    </div>
-
-</body>
-</html>
-
-=======
->>>>>>> 5246674f
-    <!-- Conclusion -->
-    <div class="paragraph-1">
-        <h2 class="paragraph-1-title"> Conclusion</h2>
-        <p>
-            Finally, what can we say? We were thirsty, and the last part of this story made us want to take a trip halfway around the world! We wanted to further investigate whether the stereotype ‘light blonde beer = summer’ and ‘dark brown beer = winter’ was quantifiable by significant statistics. The number of ratings showed periodic evolution for certain beer styles, supposing that beer consumption also depends on seasons. Three possible reasons to explain these patterns could be some of the main characteristics of beer: alcohol degree (ABV), color (SRM) and bitterness (IBU) which furthermore are relatively correlated.
-            
-            Lastly, the computed seasonality degree allowed us to obtain the most seasonal beers and preceded the quick exploration of seasonal trends in different hemispheres.
-        </p>
-        <p>
-            Furthermore, this study is far from having investigated all the parameters that encircle the question of seasonal beer trends. For example, other beer characteristics such as original/final gravity, volumes of CO2 (quantifiable values), or clarity, malt ingredients (non quantifiable) could be good options to deepen the analysis.  It would also have been relevant to see if some breweries are more or less specialized in the creation of seasonal beers, if they favor a particular season, if they generate most of their sales during a given period and many more.
-        </p>
-    </div>
-    <!-- Your content goes here -->
-</body>
-</html>
+<!DOCTYPE html>
+<html lang="en">
+<head>
+    <meta charset="UTF-8">
+    <meta name="viewport" content="width=device-width, initial-scale=1.0">
+    <link rel="stylesheet" href="styles.css">
+    <link rel="stylesheet" href="https://fonts.googleapis.com/css?family=Lora&display=swap">
+
+    <title>Every Season is Beerable</title>
+    <style>
+        body {
+            cursor: url('https://github.com/shobashu/ChatChuiPT.github.io/raw/master/beer_cursor.cur'), auto;
+        }
+
+    </style>
+</head>
+<body>
+    <div class="header">
+        <h1>Every Season is Beerable</h1>
+        <hr class="horizontal-bar">
+        <p class="subtitle">A study about season variability in beer popularity</p>
+    </div>
+
+    <div class="introduction">
+        <p>
+            Imagine being on vacation, near the beach, with a group of friends enjoying the sun diving into the sea. 
+            In your hand, you hold a beer to accompany this sunset. What kind of beer is it? There is a high chance 
+            that your answer is: ‘a light blonde refreshing beer obviously!’. Summer makes us crave a lighter blond beer,  
+            while winter is a season for brown beers, high on alcohol to warm us up. 
+            But … is everyone thinking like you do ? What do people all over the world think ?  Is it a stereotype? 
+            Is this idea verifiable via statistics? That is what we want to explore in our analysis.<br>
+            
+            Many websites exist where people can give their opinion on the beer they tasted : 
+            RateBeer and BeerAdvocate are two of the main popular ones. 
+            Analyzing the evolution of parameters such as the given grade or the number of ratings could offer 
+            valuable insights into the seasonal trends of various beer styles. 
+            Which website should be considered? Let’s examine the country distribution of the two websites:
+
+        </p>
+    </div>
+
+    
+    <h2 class="map-title">Distribution of Ratings in the World</h2>
+
+    <div class="container">
+        <div class="iframe-container">
+            <iframe src="html_files/map_ba.html" width="100%" height="400"></iframe>
+            <h3 class="map-title">BeerAdvocate</h3>
+        </div>
+        <div class="iframe-container">
+            <iframe src="html_files/map_rb.html" width="100%" height="400"></iframe>
+            <h3 class="map-title">RateBeer</h3>
+        </div>
+    </div>
+
+    <div class="intro-end">
+        <p>
+            As displayed by the map, BeerAdvocate seems to be very popular in the US, while the distribution of the number of ratings in the countries in RateBeer is wider. Therefore, RateBeer data are more representative of the worldwide beer tastes and will be the only data used to try to identify seasonal trends. Data from 01-01-2003 to 01-01-2017 are considered.
+        </p>
+    </div>
+
+    <div class="paragraph-1">
+        <h2 class="paragraph-1-title">Which characteristics display seasonal trends?</h2>
+        <p>
+            RateBeer dataset offers insights on the beer ratings of the website between 2000 and 2016.
+            Among the most rated beer styles on RateBeer, 
+            we retrieve 3 beer styles that catches our attention and might be interesting to explore:
+            <ul>
+                <li>IPA: the most rated beer style on the website</li>
+                <li>Pilsener: among the 20 most rated beer styles, known to be fresh blond light beers</li>
+                <li>Belgian Strong Ale: among the 20 most rated beer styles, known to be dark strong beers</li>
+            </ul> 
+        </p>
+    </div>
+
+    <div class="paragraph-1">
+        <p>
+            Considering these three characters: 'The Famous, the Cool, and the Strong,' one would particularly 
+            anticipate observing summer trends for Pilsener and winter trends for Belgian Strong Ale.
+            What could show that these beer styles are seasonal or not? 
+
+            The RateBeer dataset notably provides the ratings given by the users. The user provides an overall grade 
+            for the tasted beer, but also a grade for the aroma, palate, taste, appearance of the beer, and the mean of 
+            all these grades gives the rating. These 6 characteristics can be grouped together and considered as ‘user specific’. 
+            It can be supposed that a beer receives different ratings depending on when it is consumed—whether in winter or summer.: 
+            <br>
+            <br>
+
+            <strong>‘User specific characteristics':</strong>
+
+        </p>
+    </div>
+
+    <div class="plot-container">
+        <div class="iframe-plot-container" style="width: 60%;">
+            <h3 class="map-title">Standardized scores for IPA (RateBeer) from 2003 to 2016</h3>
+            <iframe src="html_files/ipa_scores_plot.html" width="100%" height="300"></iframe>
+        </div>
+        <div class="iframe-plot-container" style="width: 60%;">
+            <h3 class="map-title">Standardized scores for Pilsener (RateBeer) from 2003 to 2016</h3>
+            <iframe src="html_files/pilsener_scores_plot.html" width="100%" height="300"></iframe>
+        </div>
+        <div class="iframe-plot-container" style="width: 60%;">
+            <h3 class="map-title">Standardized scores for Belgian Strong Ale (RateBeer) from 2003 to 2016</h3>
+            <iframe src="html_files/belgian_strong_ale_scores_plot.html" width="100%" height="300"></iframe>
+        </div>
+            <p>
+                Trends from the evolution of criteria over time are not evident for any of the three beer styles.
+                What about the STL plot ?
+            </p>
+        <div class="iframe-plot-container" style="width: 60%;">
+            <h3 class="map-title">STL plot on standardized overall score of IPAs from 2003 to 2016</h3>
+            <iframe src="html_files/overall_stl_plot_IPA.html" width="100%" height="300"></iframe>
+        </div>
+    </div>
+
+    
+    <div class="paragraph-1">
+        <p>
+            Unfortunately, the residuals show the same amplitude as the ‘seasonal’ part of the plots, for each of the characteristics and each of the beer styles. Well, the users do not feel a beer differently depending on the season. Should we give up? Not yet.<br><br><br>
+
+            <strong>Normalised number of ratings</strong>
+            <br><br>
+            Indeed, it could be supposed that Pilsener gets more ratings during the summer and Belgian Strong Ale during the winter. Assuming that people rate during the same period when they drink the beer, variation in the number of ratings could be representative of variation in beer consumption. 
+            In order not to be influenced by the global evolution of ratings on the website, let’s consider the normalized number of ratings for these 3 beer styles (Note: for the following plots, we only display the evolution from 01-01-2010 to 01-01-2017, as it is easier to visualize.):
+        </p>
+    </div>
+
+    <div class="plot-container-col">
+        <div class="iframe-plot-container-col" style="width: 60%;">
+            <h3 class="map-title">Normalized number of ratings for IPA (RateBeer) from 2010 to 2016</h3>
+            <iframe src="html_files/norm_nbr_ratings_ipa.html" width="100%" height="300"></iframe>
+        </div>
+        <div class="iframe-plot-container-col" style="width: 60%;">
+            <h3 class="map-title">Normalized number of ratings for Pilsener (RateBeer) from 2010 to 2016</h3>
+            <iframe src="html_files/norm_nbr_ratings_pils.html" width="100%" height="300"></iframe>
+        </div>
+        <div class="iframe-plot-container-col" style="width: 60%;">
+            <h3 class="map-title">Normalized number of ratings for Belgian Strong Ale (RateBeer) from 2010 to 2016</h3>
+            <iframe src="html_files/norm_nbr_ratings_bsa.html" width="100%" height="300"></iframe>
+        </div>
+        <div class="iframe-plot-container-col" style="width: 60%;">
+            <h3 class="map-title">STL plot of the normalized number of ratings for Belgian Strong Ale (RateBeer) from 2010 to 2016</h3>
+            <iframe src="html_files/norm_nbr_ratings_bsa_STL.html" width="100%" height="300"></iframe>
+        </div>
+    </div>
+
+    <div class="paragraph-1">
+        <p>
+            Remarkably clear trends emerge! Based on the inference that ratings mirror consumption, Pilsener appears to be more consumed during the summer, while Belgian Strong Ale is favored during the winter! Interestingly, a recurring trend with IPAs is observed, although it's not as pronounced as with the other two styles. From February to August (roughly spring and summer), there's a rise in consumption, followed by a dip between September and January (autumn and winter). This pattern suggests that even if a beer style isn't expected to be seasonal, its popularity might still be influenced by the time of year.
+            But why? What makes Pilsener a good beer for the summer? Why do people gradually turn away from IPA from autumn onwards, until spring returns?
+
+            One might consider exploring the reasons behind these specific seasonal patterns.
+        </p>
+    </div>
+
+    <div class="paragraph-1">
+        <h2 class="paragraph-1-title">Which caracteristic explains beer seasonality?</h2>
+        <h3 class="paragraph-small-title">Alcohol degree (ABV)</h3>
+        <p>
+            Could these variations be influenced by differences in alcohol content? 
+            Let's find out together !
+        </p>
+    </div>
+
+    <div class="plot-container-row" style="margin: 0 15%;">
+        <div class="image-plot-container-row" style="width: 60%;">
+            <h3 class="map-title">Histogram of the distribution of Alcohol by Volume for IPA, Pilsener and Belgian Strong Ale beer style(RateBeer)</h3>
+            <iframe src="html_files/ABV_3beerstyle_norm_plot.html" width="100%" height="300"></iframe>
+        </div>
+        <div class="image-plot-container-row" style="width: 60%;">
+            <h3 class="map-title">Boxplot of the distribution of Alcohol by Volume for IPA, Pilsener and Belgian Strong Ale beer style(RateBeer)</h3>
+            <iframe src="html_files/ABV_3beerstyle_boxplot.html" width="100%" height="300"></iframe>
+        </div>
+    </div>
+
+    <div class="paragraph-1">
+        <p>
+            Pilsener, with clear trends in summer are the lighter beers, while Belgian Strong Ale, showing peaks in winter, are stronger. IPA’s alcohol degrees are in the middle, consistent with the more spread and less brutal trend.
+
+            Are lighter beers more commonly consumed in the summer, while stronger beers are preferred in winter?
+            Let’s split the whole dataset into two categories: light beers and strong beers, and see if the number of ratings is periodic and thus depends on the season. 
+            But wait. What is considered as a light or strong beer ? Let’s focus on the distribution of alcohol degree among beers chosen:
+        </p>
+    </div>
+
+    <div class="plot-container-col">
+        <div class="iframe-plot-container-col" style="width: 60%;">
+            <h3 class="map-title">Histogram of the distribution of Alcohol by Volume for all beers(RateBeer)</h3>
+            <iframe src="html_files/ABV_allbeers_histo.html" width="100%" height="300"></iframe>
+        </div>
+    </div>
+
+    <div class="paragraph-1">
+        <p>
+            With this information, the definition of 2 new characters becomes possible:
+            <ul>
+                <li>Light beers: all the beers whose ABV is strictly inferior to 5</li>
+                <li>Strong beers: all the beers whose ABV is superior to 8</li>
+            </ul> 
+        </p>
+    </div>
+
+    <div class="paragraph-1">
+        <p>
+            As before, the objective is to observe the evolution of the normalized number of ratings to identify potential seasonal trends. Additionally, it is essential to evaluate whether there exists a statistical difference between the normalized number of ratings in the summer and winter for both beer categories
+        </p>
+    </div>
+
+    <div class="plot-container-row" style="margin: 0 15%;">
+        <div class="image-plot-container-row" style="width: 60%;">
+            <h3 class="plot-title">Light Beers normalized number of ratings : Seasonal Trends</h3>
+            <iframe src="html_files/normalized_nb_ratings_stl_plot_light.html" width="100%" height="300"></iframe>
+        </div>
+        <div class="image-plot-container-row" style="width: 60%;">
+            <h3 class="plot-title">Light Beers normalized number of ratings : Box plot winter vs summer</h3>
+            <iframe src="html_files/boxplot_light_beers.html" width="100%" height="300"></iframe>
+        </div>
+    </div>
+
+    <div class="plot-container-row" style="margin: 0 15%;">
+        <div class="image-plot-container-row" style="width: 60%;">
+            <h3 class="plot-title">Strong Beers normalized number of ratings : Seasonal Trends</h3>
+            <iframe src="html_files/norm_nbr_ratings_strong_beers_STL.html" width="100%" height="300"></iframe>
+        </div>
+        <div class="image-plot-container-row" style="width: 60%;">
+            <h3 class="plot-title">Strong Beers normalized number of ratings : Box plot winter vs summer</h3>
+            <iframe src="html_files/boxplot_strong_beers.html" width="100%" height="300"></iframe>
+        </div>
+    </div>
+
+    <div class="paragraph-1">
+        <p>
+            As expected, there is a clear tendency for light beers during the summer and strong beers during the winter. Moreover, the difference of normalized number of ratings is statistically significant !
+
+            However, is alcohol content the only determinant of beer choice during a season? Picture this: it's December, and cold outside. We step into a bar to order a beer. Tired from the semester, seeking the perfect brew for comfort. 
+
+            The alcohol degree is probably not the only thing that will influence the choice of beer. For example, a preference might lean towards a brown, dark beer rather than a pale one! Alternatively, a preference might be for a bitter beer over a sweet, mild one!
+        </p>
+    </div>
+
+    <div class="paragraph-1">
+        <h3 class="paragraph-small-title">Color (SRM) and Bitterness (IBU)</h3>
+        <p>
+            Well, let’s see if beers with different colors or bitterness are drunk at different seasons: <br>
+            - The most common value used (in the US at least) to measure beer’s color is the Standard Reference Method,
+            or SRM scale for short. Globally, a low SRM value corresponds to a pale beer, while a high SRM value corresponds
+            to dark beers.<br>
+            - To measure bitterness, the International Bitterness Unit (IBU) is widely accepted as the standard. Mild beers typically 
+            have a low IBU, while, conversely, bitter beers tend to have a higher IBU.<br><br>
+
+            Unfortunately, it was too difficult to categorize these characteristics due to the different names used for each site.
+
+            Therefore, an alternative method was chosen: The beer styles were provided to chatGPT, and it was asked to provide a range for the SRM and IBU. A table with ranges for both values and each beer style was given and the mean of the range was computed to obtain a single value. In the end, tables with estimated values for SRM and IBU were obtained.
+
+            As before, for each characteristics we can split our data into two parts:
+            <ul>
+                <li>Pale beers vs Dark beers</li>
+                <li>Mild beers vs Bitter beers</li>
+            </ul> 
+        </p>
+    </div>
+
+    <div class="paragraph-1">
+        <p>
+            To determine what qualifies as a pale, dark, mild, or bitter beer, it's imperative to examine the distribution of the data and make decisions on how to split the data accordingly : 
+        </p>
+    </div>
+
+    <div class="plot-container-row" style="margin: 0 15%;">
+        <div class="image-plot-container-row" style="width: 60%;">
+            <h3 class="map-title">Histogram of the distribution of SRM values for all beers(RateBeer)</h3>
+            <iframe src="html_files/SRM_allbeers_histo.html" width="100%" height="300"></iframe>
+        </div>
+        <div class="image-plot-container-row" style="width: 60%;">
+            <h3 class="map-title">Histogram of the distribution of IBU values for all beers(RateBeer)</h3>
+            <iframe src="html_files/IBU_allbeers_histo.html" width="100%" height="300"></iframe>
+        </div>
+    </div>
+
+    <div class="paragraph-1">
+        <p>
+            Considering these distributions, the following choices will be made:
+            <ul>
+                <li>Pale Beers: SRM &lt;= 10</li>
+                <li>Dark Beers: SRM &gt;= 25</li>
+                <li>Mild Beers: IBU &lt; 30</li>
+                <li>Bitter Beers: IBU &gt; 30</li>
+            </ul> 
+        </p>
+    </div>
+
+    <div class="paragraph-1">
+        <p>
+            Examining if seasonal trends can be identified:
+        </p>
+    </div>
+
+    <div class="plot-container-row" style="margin: 0 15%;">
+        <div class="image-plot-container-row" style="width: 60%;">
+            <h3 class="plot-title">Pale Beers normalized number of ratings : Seasonal Trends</h3>
+            <iframe src="html_files/norm_nbr_ratings_pale_beers_STL.html" height="300"></iframe>
+        </div>
+        <div class="image-plot-container-row" style="width: 60%;">
+            <h3 class="plot-title">Pale Beers normalized number of ratings : Box plot winter vs summer</h3>
+            <iframe src="html_files/boxplot_pale_beers.html" height="300"></iframe>
+        </div>
+    </div>
+
+
+
+    <div class="plot-container-row" style="margin: 0 15%;">
+        <div class="image-plot-container-row" style="width: 60%;">
+            <h3 class="plot-title">Dark normalized number of ratings : Seasonal Trends</h3>
+            <iframe src="html_files/norm_nbr_ratings_dark_beers_STL.html" width="100%" height="300"></iframe>
+        </div>
+        <div class="image-plot-container-row" style="width: 60%;">
+            <h3 class="plot-title">Dark Beers normalized number of ratings : Box plot winter vs summer</h3>
+            <iframe src="html_files/boxplot_dark_beers.html" width="100%" height="300"></iframe>
+        </div>
+    </div>
+
+    <div class="plot-container-row" style="margin: 0 15%;">
+        <div class="image-plot-container-row" style="width: 60%;">
+            <h3 class="plot-title">Mild Beers normalized number of ratings : Seasonal Trends</h3>
+            <iframe src="html_files/norm_nbr_ratings_mild_beers_STL.html" width="100%" height="300"></iframe>
+        </div>
+        <div class="image-plot-container-row" style="width: 60%;">
+            <h3 class="plot-title">Mild Beers normalized number of ratings : Box plot winter vs summer</h3>
+            <iframe src="html_files/boxplot_mild_beers.html" width="100%" height="300"></iframe>
+        </div>
+    </div>
+
+    <div class="plot-container-row" style="margin: 0 15%;">
+        <div class="image-plot-container-row" style="width: 60%;">
+            <h3 class="plot-title">Bitter Beers normalized number of ratings : Seasonal Trends</h3>
+            <iframe src="html_files/norm_nbr_ratings_bitter_beers_STL.html" width="100%" height="300"></iframe>
+        </div>
+        <div class="image-plot-container-row" style="width: 60%;">
+            <h3 class="plot-title">Bitter Beers normalized number of ratings : Box plot winter vs summer</h3>
+            <iframe src="html_files/boxplot_bitter_beers.html" width="100%" height="300"></iframe>
+        </div>
+    </div>
+
+    <div class="paragraph-1">
+        <p>
+            Very interesting! Combining all the information, it can be concluded that during the summer, the most rated (and possibly consumed) beers tend to be light, pale, and mild, whereas during the winter, the preference shifts towards strong, dark, and bitter beers. 
+            
+            However, reviewing the beer list, one might notice that maybe pale beers are often lighter than dark ones. Similarly, strong beers tend to be more bitter compared to lighter ones. Is there any correlation between these factors that could explain the similarity in their tendencies?
+         </p>
+    </div>
+
+    <div class="paragraph-1">
+        <h2 class="paragraph-1-title">Is their a correlation between ABV, SRM and IBU?</h2>
+        <p>
+            Statistically, the 3 characteristics ABV, SRM, and IBU could simply be correlated:
+        </p>
+    </div>
+
+    <div class="plot-container">
+        <div class="iframe-plot-container" style="width: 60%;">
+            <iframe src="html_files/output.png" width="100%" height="300px"></iframe>
+        </div>
+    </div>
+    <div class="paragraph-1">
+        <p>
+            Indeed, there is a moderate correlation between these 3 factors. Light beers are more likely to be pale and mild, while dark beers have more chance to be dark and bitter. We see that bitterness and alcohol degree are the most correlated characteristics. 
+            In this analysis, the exploration delved into the seasonality of various beer styles and the reasons behind these periodic trends. We're thirsty now!
+        </p>
+    </div>
+    
+
+    <script src='https://cdnjs.cloudflare.com/ajax/libs/mathjax/2.7.4/MathJax.js?config=default'></script>
+    <div class="paragraph-1">
+        <h2 class="paragraph-1-title">Can we estimate a seasonality metrics per beer style ?</h2>
+        <p>
+            For each beer style, we calculate the seasonality metrics, defined by:<br>
+            $$100\frac{std(\text{seasonality}) - std(\text{residuals})}{\text{normalized number of ratings}}\cdot \text{peak month}_{-1 \text{ if winter, } +1 \text{ if summer}}^{0 \text{ otherwise}}$$
+            Now, the goal is to determine which style is the most seasonal, meaning which beer style is truly specific to a season. To achieve this, a seasonality degree was computed to quantify the seasonality of each beer style for winter and summer. This degree is first calculated for each chosen year, and the mean for every year provides the overall seasonality degree. The more likely a beer style is consumed during summer, the higher its seasonality degree will be along the positive y-axis.  The more likely a beer style is consumed during winter, the higher its seasonality degree will be along the negative y-axis. The resulting ranking is as follows:
+        </p>
+
+        <div class="plot-container">
+            <div class="iframe-plot-container" style="width: 100%;">
+                <iframe src="html_files/seasonal_beers.html" width="100%" height="300px"></iframe>
+            </div>
+            <div class="iframe-plot-container" style="width: 100%;">
+                <iframe src="html_files/seasonal_beers_box_plot.html" width="100%" height="300px"></iframe>
+            </div>
+        </div>
+
+        <p>
+            We end up we a list of beer styles that are the most seasonal for the winter or for the summer.
+            The results are quite coherent with our prior analysis.
+            We can see that the <strong>English Strong Ale</strong> is the most seasonal beer of summer and the <strong>Old Ale</strong> the most seasonal beer style of winter.
+        </p>
+
+        <p>
+            When looking at the box plot above, we can clearly see a distinction in the standardized ABV of the summer oriented beers compared with the winter oriented beers style.
+            A winter beer style will tend to a higher ABV than a summer beer style.
+        </p>
+    </div>
+
+    <div class="paragraph-1">
+        <h2 class="paragraph-1-title">Is there an influence on the location in the seasonality ?</h2>
+        <p>
+            For obvious reasons, the southern hemisphere will have seasons shifted by 6 months relatively to the northern hemisphere. Throughout all the prior analysis, we omitted the effect of the location on the rating itself.
+            In this part, we will focus on one beer that is more suited for summer: <strong>Pale Lager</strong>. 
+        </p>
+
+        <p>
+            In the plot below, we can see the <strong>Europe</strong> and <strong>North America</strong> ratings tends to reach their highest number in summer, as expected.
+            However, when looking at the <strong>Oceania</strong> plot, we see that the ratings tends to reach their highest number shifted by 6 months.
+        </p>
+
+        <p>
+            This gives us more confidence about the hypothesis that the <strong>Pale Lager</strong> is more often consummed during hot seasons (summer in northern europe) than cold seasons.
+        </p>
+
+        <div class="plot-container">
+            <div class="iframe-plot-container" style="width: 100%;">
+                <iframe src="html_files/pale_lager.html" width="100%"></iframe>
+            </div>
+        </div>
+
+        <p>
+            This result however also shows that we should have taken into the location of the rating when analyzing it.
+            However, when comparing the proportion of ratings from the southern hemisphere to the northern hemisphere, we realized the effect was really negligeable (in the case of the <strong>Pale Lager</strong>, there are 25 times less ratings from Oceania than from Europe and North America)
+        </p>
+    </div>
+
+</body>
+</html>
+
+    <!-- Conclusion -->
+    <div class="paragraph-1">
+        <h2 class="paragraph-1-title"> Conclusion</h2>
+        <p>
+            Finally, what can we say? We were thirsty, and the last part of this story made us want to take a trip halfway around the world! We wanted to further investigate whether the stereotype ‘light blonde beer = summer’ and ‘dark brown beer = winter’ was quantifiable by significant statistics. The number of ratings showed periodic evolution for certain beer styles, supposing that beer consumption also depends on seasons. Three possible reasons to explain these patterns could be some of the main characteristics of beer: alcohol degree (ABV), color (SRM) and bitterness (IBU) which furthermore are relatively correlated.
+            
+            Lastly, the computed seasonality degree allowed us to obtain the most seasonal beers and preceded the quick exploration of seasonal trends in different hemispheres.
+        </p>
+        <p>
+            Furthermore, this study is far from having investigated all the parameters that encircle the question of seasonal beer trends. For example, other beer characteristics such as original/final gravity, volumes of CO2 (quantifiable values), or clarity, malt ingredients (non quantifiable) could be good options to deepen the analysis.  It would also have been relevant to see if some breweries are more or less specialized in the creation of seasonal beers, if they favor a particular season, if they generate most of their sales during a given period and many more.
+        </p>
+    </div>
+    <!-- Your content goes here -->
+</body>
+</html>